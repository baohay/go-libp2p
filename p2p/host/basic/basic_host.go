package basichost

import (
	"context"
	"errors"
	"fmt"
	"io"
	"net"
	"sync"
	"time"

	"github.com/libp2p/go-libp2p-core/connmgr"
	"github.com/libp2p/go-libp2p-core/crypto"
	"github.com/libp2p/go-libp2p-core/event"
	"github.com/libp2p/go-libp2p-core/host"
	"github.com/libp2p/go-libp2p-core/introspection"
	"github.com/libp2p/go-libp2p-core/network"
	"github.com/libp2p/go-libp2p-core/peer"
	"github.com/libp2p/go-libp2p-core/peerstore"
	"github.com/libp2p/go-libp2p-core/protocol"
	"github.com/libp2p/go-libp2p-core/record"

<<<<<<< HEAD
=======
	addrutil "github.com/libp2p/go-addr-util"
	"github.com/libp2p/go-eventbus"
>>>>>>> 5bfaf4df
	inat "github.com/libp2p/go-libp2p-nat"

	"github.com/libp2p/go-libp2p/p2p/protocol/identify"
	"github.com/libp2p/go-libp2p/p2p/protocol/ping"
	"github.com/libp2p/go-netroute"

	"github.com/libp2p/go-eventbus"

	logging "github.com/ipfs/go-log"

	"github.com/multiformats/go-multiaddr"
	ma "github.com/multiformats/go-multiaddr"
	madns "github.com/multiformats/go-multiaddr-dns"
	manet "github.com/multiformats/go-multiaddr-net"
	msmux "github.com/multiformats/go-multistream"
)

// The maximum number of address resolution steps we'll perform for a single
// peer (for all addresses).
const maxAddressResolution = 32

var _ host.IntrospectableHost = (*BasicHost)(nil)

// addrChangeTickrInterval is the interval between two address change ticks.
var addrChangeTickrInterval = 5 * time.Second

var log = logging.Logger("basichost")

var (
	// DefaultNegotiationTimeout is the default value for HostOpts.NegotiationTimeout.
	DefaultNegotiationTimeout = time.Second * 60

	// DefaultAddrsFactory is the default value for HostOpts.AddrsFactory.
	DefaultAddrsFactory = func(addrs []ma.Multiaddr) []ma.Multiaddr { return addrs }
)

// AddrsFactory functions can be passed to New in order to override
// addresses returned by Addrs.
type AddrsFactory func([]ma.Multiaddr) []ma.Multiaddr

// Option is a type used to pass in options to the host.
//
// Deprecated in favor of HostOpts and NewHost.
type Option int

// NATPortMap makes the host attempt to open port-mapping in NAT devices
// for all its listeners. Pass in this option in the constructor to
// asynchronously a) find a gateway, b) open port mappings, c) republish
// port mappings periodically. The NATed addresses are included in the
// Host's Addrs() list.
//
// This option is deprecated in favor of HostOpts and NewHost.
const NATPortMap Option = iota

// BasicHost is the basic implementation of the host.Host interface. This
// particular host implementation:
//  * uses a protocol muxer to mux per-protocol streams
//  * uses an identity service to send + receive node information
//  * uses a nat service to establish NAT port mappings
type BasicHost struct {
	ctx       context.Context
	ctxCancel context.CancelFunc
	// ensures we shutdown ONLY once
	closeSync sync.Once
	// keep track of resources we need to wait on before shutting down
	refCount sync.WaitGroup

	network    network.Network
	mux        *msmux.MultistreamMuxer
	ids        *identify.IDService
	pings      *ping.PingService
	natmgr     NATManager
	maResolver *madns.Resolver
	cmgr       connmgr.ConnManager
	eventbus   event.Bus

	AddrsFactory AddrsFactory

	negtimeout time.Duration

	emitters struct {
		evtLocalProtocolsUpdated event.Emitter
		evtLocalAddrsUpdated     event.Emitter
	}

	addrChangeChan chan struct{}

<<<<<<< HEAD
	introspector          introspection.Introspector
	introspectionEndpoint introspection.Endpoint
=======
	lipMu         sync.RWMutex
	localIPv4Addr ma.Multiaddr
	localIPv6Addr ma.Multiaddr
>>>>>>> 5bfaf4df

	disableSignedPeerRecord bool
	signKey                 crypto.PrivKey
	caBook                  peerstore.CertifiedAddrBook
}

var _ host.Host = (*BasicHost)(nil)

// HostOpts holds options that can be passed to NewHost in order to
// customize construction of the *BasicHost.
type HostOpts struct {
	// MultistreamMuxer is essential for the *BasicHost and will use a sensible default value if omitted.
	MultistreamMuxer *msmux.MultistreamMuxer

	// NegotiationTimeout determines the read and write timeouts on streams.
	// If 0 or omitted, it will use DefaultNegotiationTimeout.
	// If below 0, timeouts on streams will be deactivated.
	NegotiationTimeout time.Duration

	// AddrsFactory holds a function which can be used to override or filter the result of Addrs.
	// If omitted, there's no override or filtering, and the results of Addrs and AllAddrs are the same.
	AddrsFactory AddrsFactory

	// MultiaddrResolves holds the go-multiaddr-dns.Resolver used for resolving
	// /dns4, /dns6, and /dnsaddr addresses before trying to connect to a peer.
	MultiaddrResolver *madns.Resolver

	// NATManager takes care of setting NAT port mappings, and discovering external addresses.
	// If omitted, this will simply be disabled.
	NATManager func(network.Network) NATManager

	// ConnManager is a libp2p connection manager
	ConnManager connmgr.ConnManager

	// EnablePing indicates whether to instantiate the ping service
	EnablePing bool

	// UserAgent sets the user-agent for the host. Defaults to ClientVersion.
	UserAgent string

	// Introspector is used by host subsystems to register themselves as metrics
	// providers and fetch the current state.
	Introspector introspection.Introspector

	// IntrospectionEndpoint is the introspect endpoint through which
	// introspect data is served to clients.
	IntrospectionEndpoint introspection.Endpoint

	// DisableSignedPeerRecord disables the generation of Signed Peer Records on this host.
	DisableSignedPeerRecord bool
}

// NewHost constructs a new *BasicHost and activates it by attaching its stream and connection handlers to the given inet.Network.
func NewHost(ctx context.Context, n network.Network, opts *HostOpts) (*BasicHost, error) {
	hostCtx, cancel := context.WithCancel(ctx)

	h := &BasicHost{
		network:                 n,
		mux:                     msmux.NewMultistreamMuxer(),
		negtimeout:              DefaultNegotiationTimeout,
		AddrsFactory:            DefaultAddrsFactory,
		maResolver:              madns.DefaultResolver,
		eventbus:                eventbus.NewBus(),
		introspector:            opts.Introspector,
		addrChangeChan:          make(chan struct{}, 1),
		ctx:                     hostCtx,
		ctxCancel:               cancel,
		disableSignedPeerRecord: opts.DisableSignedPeerRecord,
	}

	h.updateLocalIpAddr()

	var err error
	if h.emitters.evtLocalProtocolsUpdated, err = h.eventbus.Emitter(&event.EvtLocalProtocolsUpdated{}); err != nil {
		return nil, err
	}
	if h.emitters.evtLocalAddrsUpdated, err = h.eventbus.Emitter(&event.EvtLocalAddressesUpdated{}); err != nil {
		return nil, err
	}

	if !h.disableSignedPeerRecord {
		cab, ok := peerstore.GetCertifiedAddrBook(n.Peerstore())
		if !ok {
			return nil, errors.New("peerstore should also be a certified address book")
		}
		h.caBook = cab

		h.signKey = h.Peerstore().PrivKey(h.ID())
		if h.signKey == nil {
			return nil, errors.New("unable to access host key")
		}

		// persist a signed peer record for self to the peerstore.
		rec := peer.PeerRecordFromAddrInfo(peer.AddrInfo{h.ID(), h.Addrs()})
		ev, err := record.Seal(rec, h.signKey)
		if err != nil {
			return nil, fmt.Errorf("failed to create signed record for self: %w", err)
		}
		if _, err := cab.ConsumePeerRecord(ev, peerstore.PermanentAddrTTL); err != nil {
			return nil, fmt.Errorf("failed to persist signed record to peerstore: %w", err)
		}
	}

	if opts.MultistreamMuxer != nil {
		h.mux = opts.MultistreamMuxer
	}

	// Start ID Service
	// we can't set this as a default above because it depends on the *BasicHost.
	if h.disableSignedPeerRecord {
		h.ids = identify.NewIDService(h, identify.UserAgent(opts.UserAgent), identify.DisableSignedPeerRecord())
	} else {
		h.ids = identify.NewIDService(h, identify.UserAgent(opts.UserAgent))
	}

	if uint64(opts.NegotiationTimeout) != 0 {
		h.negtimeout = opts.NegotiationTimeout
	}

	if opts.AddrsFactory != nil {
		h.AddrsFactory = opts.AddrsFactory
	}

	if opts.NATManager != nil {
		h.natmgr = opts.NATManager(n)
	}

	if opts.MultiaddrResolver != nil {
		h.maResolver = opts.MultiaddrResolver
	}

	if opts.ConnManager == nil {
		h.cmgr = &connmgr.NullConnMgr{}
	} else {
		h.cmgr = opts.ConnManager
		n.Notify(h.cmgr.Notifee())
	}

	if opts.EnablePing {
		h.pings = ping.NewPingService(h)
	}

	n.SetStreamHandler(h.newStreamHandler)

	// register to be notified when the network's listen addrs change,
	// so we can update our address set and push events if needed
	listenHandler := func(network.Network, ma.Multiaddr) {
		h.SignalAddressChange()
	}
	n.Notify(&network.NotifyBundle{
		ListenF:      listenHandler,
		ListenCloseF: listenHandler,
	})

	return h, nil
}

<<<<<<< HEAD
func (h *BasicHost) SetIntrospection(introspector introspection.Introspector, endpoint introspection.Endpoint) error {
	if h.introspectionEndpoint != nil {
		if err := h.introspectionEndpoint.Close(); err != nil {
			return fmt.Errorf("failed to close existing introspection endpoint: %w", err)
		}
	}
	if h.introspector != nil {
		if err := h.introspector.Close(); err != nil {
			return fmt.Errorf("failed to close existing introspector: %w", err)
		}
	}
	h.introspector = introspector
	h.introspectionEndpoint = endpoint
	if h.introspectionEndpoint == nil {
		return nil
	}
	return h.introspectionEndpoint.Start()
}

func (h *BasicHost) Introspector() introspection.Introspector {
	return h.introspector
}

func (h *BasicHost) IntrospectionEndpoint() introspection.Endpoint {
	return h.introspectionEndpoint
=======
func (h *BasicHost) updateLocalIpAddr() {
	h.lipMu.Lock()
	defer h.lipMu.Unlock()

	if r, err := netroute.New(); err != nil {
		log.Debugw("failed to build Router for kernel's routing table", "err", err)
	} else {
		if _, _, localIPv4, err := r.Route(net.IPv4zero); err != nil {
			log.Debugw("failed to fetch local IPv4 address", "err", err)
		} else {
			maddr, err := manet.FromIP(localIPv4)
			if err == nil {
				h.localIPv4Addr = maddr
			}
		}

		if _, _, localIpv6, err := r.Route(net.IPv6unspecified); err != nil {
			log.Debugw("failed to fetch local IPv6 address", "err", err)
		} else {
			maddr, err := manet.FromIP(localIpv6)
			if err == nil {
				h.localIPv6Addr = maddr
			}
		}
	}
>>>>>>> 5bfaf4df
}

// New constructs and sets up a new *BasicHost with given Network and options.
// The following options can be passed:
// * NATPortMap
// * AddrsFactory
// * connmgr.ConnManager
// * madns.Resolver
//
// This function is deprecated in favor of NewHost and HostOpts.
func New(net network.Network, opts ...interface{}) *BasicHost {
	hostopts := &HostOpts{}

	for _, o := range opts {
		switch o := o.(type) {
		case Option:
			switch o {
			case NATPortMap:
				hostopts.NATManager = NewNATManager
			}
		case AddrsFactory:
			hostopts.AddrsFactory = o
		case connmgr.ConnManager:
			hostopts.ConnManager = o
		case *madns.Resolver:
			hostopts.MultiaddrResolver = o
		}
	}

	h, err := NewHost(context.Background(), net, hostopts)
	if err != nil {
		// this cannot happen with legacy options
		// plus we want to keep the (deprecated) legacy interface unchanged
		panic(err)
	}
	h.Start()

	return h
}

// Start starts background tasks in the host
func (h *BasicHost) Start() {
	h.refCount.Add(1)
	go h.background()
}

// newStreamHandler is the remote-opened stream handler for network.Network
// TODO: this feels a bit wonky
func (h *BasicHost) newStreamHandler(s network.Stream) {
	before := time.Now()

	if h.negtimeout > 0 {
		if err := s.SetDeadline(time.Now().Add(h.negtimeout)); err != nil {
			log.Debug("setting stream deadline: ", err)
			s.Reset()
			return
		}
	}

	lzc, protoID, handle, err := h.Mux().NegotiateLazy(s)
	took := time.Since(before)
	if err != nil {
		if err == io.EOF {
			logf := log.Debugf
			if took > time.Second*10 {
				logf = log.Warningf
			}
			logf("protocol EOF: %s (took %s)", s.Conn().RemotePeer(), took)
		} else {
			log.Debugf("protocol mux failed: %s (took %s)", err, took)
		}
		s.Reset()
		return
	}

	s = &streamWrapper{
		Stream: s,
		rw:     lzc,
	}

	if h.negtimeout > 0 {
		if err := s.SetDeadline(time.Time{}); err != nil {
			log.Debugf("resetting stream deadline: ", err)
			s.Reset()
			return
		}
	}

	s.SetProtocol(protocol.ID(protoID))
	log.Debugf("protocol negotiation took %s", took)

	go handle(protoID, s)
}

// SignalAddressChange signals to the host that it needs to determine whether our listen addresses have recently
// changed.
// Warning: this interface is unstable and may disappear in the future.
func (h *BasicHost) SignalAddressChange() {
	select {
	case h.addrChangeChan <- struct{}{}:
	default:
	}
}

func makeUpdatedAddrEvent(prev, current []ma.Multiaddr) *event.EvtLocalAddressesUpdated {
	prevmap := make(map[string]ma.Multiaddr, len(prev))
	evt := event.EvtLocalAddressesUpdated{Diffs: true}
	addrsAdded := false

	for _, addr := range prev {
		prevmap[string(addr.Bytes())] = addr
	}
	for _, addr := range current {
		_, ok := prevmap[string(addr.Bytes())]
		updated := event.UpdatedAddress{Address: addr}
		if ok {
			updated.Action = event.Maintained
		} else {
			updated.Action = event.Added
			addrsAdded = true
		}
		evt.Current = append(evt.Current, updated)
		delete(prevmap, string(addr.Bytes()))
	}
	for _, addr := range prevmap {
		updated := event.UpdatedAddress{Action: event.Removed, Address: addr}
		evt.Removed = append(evt.Removed, updated)
	}

	if !addrsAdded && len(evt.Removed) == 0 {
		return nil
	}

	return &evt
}

func (h *BasicHost) makeSignedPeerRecord(evt *event.EvtLocalAddressesUpdated) (*record.Envelope, error) {
	current := make([]multiaddr.Multiaddr, 0, len(evt.Current))
	for _, a := range evt.Current {
		current = append(current, a.Address)
	}

	rec := peer.PeerRecordFromAddrInfo(peer.AddrInfo{h.ID(), current})
	return record.Seal(rec, h.signKey)
}

func (h *BasicHost) background() {
	defer h.refCount.Done()
	var lastAddrs []ma.Multiaddr

	emitAddrChange := func(currentAddrs []ma.Multiaddr, lastAddrs []ma.Multiaddr) {
		// nothing to do if both are nil..defensive check
		if currentAddrs == nil && lastAddrs == nil {
			return
		}

		changeEvt := makeUpdatedAddrEvent(lastAddrs, currentAddrs)

		if changeEvt == nil {
			return
		}

		if !h.disableSignedPeerRecord {
			// add signed peer record to the event
			sr, err := h.makeSignedPeerRecord(changeEvt)
			if err != nil {
				log.Errorf("error creating a signed peer record from the set of current addresses, err=%s", err)
				return
			}
			changeEvt.SignedPeerRecord = sr

			// persist the signed record to the peerstore
			if _, err := h.caBook.ConsumePeerRecord(sr, peerstore.PermanentAddrTTL); err != nil {
				log.Errorf("failed to persist signed peer record in peer store, err=%s", err)
				return
			}
		}

		// emit addr change event on the bus
		if err := h.emitters.evtLocalAddrsUpdated.Emit(*changeEvt); err != nil {
			log.Warnf("error emitting event for updated addrs: %s", err)
		}
	}

	// periodically schedules an IdentifyPush to update our peers for changes
	// in our address set (if needed)
	ticker := time.NewTicker(addrChangeTickrInterval)
	defer ticker.Stop()

	for {
		h.updateLocalIpAddr()
		curr := h.Addrs()
		emitAddrChange(curr, lastAddrs)
		lastAddrs = curr

		select {
		case <-ticker.C:
		case <-h.addrChangeChan:
		case <-h.ctx.Done():
			return
		}
	}
}

// ID returns the (local) peer.ID associated with this Host
func (h *BasicHost) ID() peer.ID {
	return h.Network().LocalPeer()
}

// Peerstore returns the Host's repository of Peer Addresses and Keys.
func (h *BasicHost) Peerstore() peerstore.Peerstore {
	return h.Network().Peerstore()
}

// Network returns the Network interface of the Host
func (h *BasicHost) Network() network.Network {
	return h.network
}

// Mux returns the Mux multiplexing incoming streams to protocol handlers
func (h *BasicHost) Mux() protocol.Switch {
	return h.mux
}

// IDService returns
func (h *BasicHost) IDService() *identify.IDService {
	return h.ids
}

func (h *BasicHost) EventBus() event.Bus {
	return h.eventbus
}

// SetStreamHandler sets the protocol handler on the Host's Mux.
// This is equivalent to:
//   host.Mux().SetHandler(proto, handler)
// (Threadsafe)
func (h *BasicHost) SetStreamHandler(pid protocol.ID, handler network.StreamHandler) {
	h.Mux().AddHandler(string(pid), func(p string, rwc io.ReadWriteCloser) error {
		is := rwc.(network.Stream)
		is.SetProtocol(protocol.ID(p))
		handler(is)
		return nil
	})
	h.emitters.evtLocalProtocolsUpdated.Emit(event.EvtLocalProtocolsUpdated{
		Added: []protocol.ID{pid},
	})
}

// SetStreamHandlerMatch sets the protocol handler on the Host's Mux
// using a matching function to do protocol comparisons
func (h *BasicHost) SetStreamHandlerMatch(pid protocol.ID, m func(string) bool, handler network.StreamHandler) {
	h.Mux().AddHandlerWithFunc(string(pid), m, func(p string, rwc io.ReadWriteCloser) error {
		is := rwc.(network.Stream)
		is.SetProtocol(protocol.ID(p))
		handler(is)
		return nil
	})
	h.emitters.evtLocalProtocolsUpdated.Emit(event.EvtLocalProtocolsUpdated{
		Added: []protocol.ID{pid},
	})
}

// RemoveStreamHandler returns ..
func (h *BasicHost) RemoveStreamHandler(pid protocol.ID) {
	h.Mux().RemoveHandler(string(pid))
	h.emitters.evtLocalProtocolsUpdated.Emit(event.EvtLocalProtocolsUpdated{
		Removed: []protocol.ID{pid},
	})
}

// NewStream opens a new stream to given peer p, and writes a p2p/protocol
// header with given protocol.ID. If there is no connection to p, attempts
// to create one. If ProtocolID is "", writes no header.
// (Threadsafe)
func (h *BasicHost) NewStream(ctx context.Context, p peer.ID, pids ...protocol.ID) (network.Stream, error) {
	s, err := h.Network().NewStream(ctx, p)
	if err != nil {
		return nil, err
	}

	// Wait for any in-progress identifies on the connection to finish. This
	// is faster than negotiating.
	//
	// If the other side doesn't support identify, that's fine. This will
	// just be a no-op.
	select {
	case <-h.ids.IdentifyWait(s.Conn()):
	case <-ctx.Done():
		return nil, ctx.Err()
	}

	pidStrings := protocol.ConvertToStrings(pids)

	pref, err := h.preferredProtocol(p, pidStrings)
	if err != nil {
		_ = s.Reset()
		return nil, err
	}

	if pref != "" {
		s.SetProtocol(pref)
		lzcon := msmux.NewMSSelect(s, string(pref))
		return &streamWrapper{
			Stream: s,
			rw:     lzcon,
		}, nil
	}

	selected, err := msmux.SelectOneOf(pidStrings, s)
	if err != nil {
		s.Reset()
		return nil, err
	}

	selpid := protocol.ID(selected)
	s.SetProtocol(selpid)
	h.Peerstore().AddProtocols(p, selected)
	return s, nil
}

func (h *BasicHost) preferredProtocol(p peer.ID, pids []string) (protocol.ID, error) {
	supported, err := h.Peerstore().SupportsProtocols(p, pids...)
	if err != nil {
		return "", err
	}

	var out protocol.ID
	if len(supported) > 0 {
		out = protocol.ID(supported[0])
	}
	return out, nil
}

// Connect ensures there is a connection between this host and the peer with
// given peer.ID. If there is not an active connection, Connect will issue a
// h.Network.Dial, and block until a connection is open, or an error is returned.
// Connect will absorb the addresses in pi into its internal peerstore.
// It will also resolve any /dns4, /dns6, and /dnsaddr addresses.
func (h *BasicHost) Connect(ctx context.Context, pi peer.AddrInfo) error {
	// absorb addresses into peerstore
	h.Peerstore().AddAddrs(pi.ID, pi.Addrs, peerstore.TempAddrTTL)

	if h.Network().Connectedness(pi.ID) == network.Connected {
		return nil
	}

	resolved, err := h.resolveAddrs(ctx, h.Peerstore().PeerInfo(pi.ID))
	if err != nil {
		return err
	}
	h.Peerstore().AddAddrs(pi.ID, resolved, peerstore.TempAddrTTL)

	return h.dialPeer(ctx, pi.ID)
}

func (h *BasicHost) resolveAddrs(ctx context.Context, pi peer.AddrInfo) ([]ma.Multiaddr, error) {
	proto := ma.ProtocolWithCode(ma.P_P2P).Name
	p2paddr, err := ma.NewMultiaddr("/" + proto + "/" + pi.ID.Pretty())
	if err != nil {
		return nil, err
	}

	resolveSteps := 0

	// Recursively resolve all addrs.
	//
	// While the toResolve list is non-empty:
	// * Pop an address off.
	// * If the address is fully resolved, add it to the resolved list.
	// * Otherwise, resolve it and add the results to the "to resolve" list.
	toResolve := append(([]ma.Multiaddr)(nil), pi.Addrs...)
	resolved := make([]ma.Multiaddr, 0, len(pi.Addrs))
	for len(toResolve) > 0 {
		// pop the last addr off.
		addr := toResolve[len(toResolve)-1]
		toResolve = toResolve[:len(toResolve)-1]

		// if it's resolved, add it to the resolved list.
		if !madns.Matches(addr) {
			resolved = append(resolved, addr)
			continue
		}

		resolveSteps++

		// We've resolved too many addresses. We can keep all the fully
		// resolved addresses but we'll need to skip the rest.
		if resolveSteps >= maxAddressResolution {
			log.Warningf(
				"peer %s asked us to resolve too many addresses: %s/%s",
				pi.ID,
				resolveSteps,
				maxAddressResolution,
			)
			continue
		}

		// otherwise, resolve it
		reqaddr := addr.Encapsulate(p2paddr)
		resaddrs, err := h.maResolver.Resolve(ctx, reqaddr)
		if err != nil {
			log.Infof("error resolving %s: %s", reqaddr, err)
		}

		// add the results to the toResolve list.
		for _, res := range resaddrs {
			pi, err := peer.AddrInfoFromP2pAddr(res)
			if err != nil {
				log.Infof("error parsing %s: %s", res, err)
			}
			toResolve = append(toResolve, pi.Addrs...)
		}
	}

	return resolved, nil
}

// dialPeer opens a connection to peer, and makes sure to identify
// the connection once it has been opened.
func (h *BasicHost) dialPeer(ctx context.Context, p peer.ID) error {
	log.Debugf("host %s dialing %s", h.ID(), p)
	c, err := h.Network().DialPeer(ctx, p)
	if err != nil {
		return err
	}

	// TODO: Consider removing this? On one hand, it's nice because we can
	// assume that things like the agent version are usually set when this
	// returns. On the other hand, we don't _really_ need to wait for this.
	//
	// This is mostly here to preserve existing behavior.
	select {
	case <-h.ids.IdentifyWait(c):
	case <-ctx.Done():
		return ctx.Err()
	}

	log.Debugf("host %s finished dialing %s", h.ID(), p)
	return nil
}

func (h *BasicHost) ConnManager() connmgr.ConnManager {
	return h.cmgr
}

// Addrs returns listening addresses that are safe to announce to the network.
// The output is the same as AllAddrs, but processed by AddrsFactory.
func (h *BasicHost) Addrs() []ma.Multiaddr {
	return h.AddrsFactory(h.AllAddrs())
}

// mergeAddrs merges input address lists, leave only unique addresses
func dedupAddrs(addrs []ma.Multiaddr) (uniqueAddrs []ma.Multiaddr) {
	exists := make(map[string]bool)
	for _, addr := range addrs {
		k := string(addr.Bytes())
		if exists[k] {
			continue
		}
		exists[k] = true
		uniqueAddrs = append(uniqueAddrs, addr)
	}
	return uniqueAddrs
}

// AllAddrs returns all the addresses of BasicHost at this moment in time.
// It's ok to not include addresses if they're not available to be used now.
func (h *BasicHost) AllAddrs() []ma.Multiaddr {
	h.lipMu.RLock()
	localIPv4Addr := h.localIPv4Addr
	localIPv6Addr := h.localIPv6Addr
	h.lipMu.RUnlock()

	var finalAddrs []ma.Multiaddr
	listenAddrs := h.Network().ListenAddresses()
	for _, addr := range listenAddrs {
		if !manet.IsIPUnspecified(addr) {
			finalAddrs = append(finalAddrs, addr)
			continue
		}

		ifaceAddrs := []ma.Multiaddr{manet.IP4Loopback, manet.IP6Loopback}
		if localIPv4Addr != nil {
			ifaceAddrs = append(ifaceAddrs, localIPv4Addr)
		}
		if localIPv6Addr != nil {
			ifaceAddrs = append(ifaceAddrs, localIPv6Addr)
		}

		resolved, err := addrutil.ResolveUnspecifiedAddress(addr, ifaceAddrs)
		if err == nil {
			for _, r := range resolved {
				finalAddrs = append(finalAddrs, r)
			}
		}
	}

	finalAddrs = dedupAddrs(finalAddrs)

	var natMappings []inat.Mapping

	// natmgr is nil if we do not use nat option;
	// h.natmgr.NAT() is nil if not ready, or no nat is available.
	if h.natmgr != nil && h.natmgr.NAT() != nil {
		natMappings = h.natmgr.NAT().Mappings()
	}

	if len(natMappings) > 0 {
		// We have successfully mapped ports on our NAT. Use those
		// instead of observed addresses (mostly).

		// First, generate a mapping table.
		// protocol -> internal port -> external addr
		ports := make(map[string]map[int]net.Addr)
		for _, m := range natMappings {
			addr, err := m.ExternalAddr()
			if err != nil {
				// mapping not ready yet.
				continue
			}
			protoPorts, ok := ports[m.Protocol()]
			if !ok {
				protoPorts = make(map[int]net.Addr)
				ports[m.Protocol()] = protoPorts
			}
			protoPorts[m.InternalPort()] = addr
		}

		// Next, apply this mapping to our addresses.
		for _, listen := range listenAddrs {
			found := false
			transport, rest := ma.SplitFunc(listen, func(c ma.Component) bool {
				if found {
					return true
				}
				switch c.Protocol().Code {
				case ma.P_TCP, ma.P_UDP:
					found = true
				}
				return false
			})
			if !manet.IsThinWaist(transport) {
				continue
			}

			naddr, err := manet.ToNetAddr(transport)
			if err != nil {
				log.Error("error parsing net multiaddr %q: %s", transport, err)
				continue
			}

			var (
				ip       net.IP
				iport    int
				protocol string
			)
			switch naddr := naddr.(type) {
			case *net.TCPAddr:
				ip = naddr.IP
				iport = naddr.Port
				protocol = "tcp"
			case *net.UDPAddr:
				ip = naddr.IP
				iport = naddr.Port
				protocol = "udp"
			default:
				continue
			}

			if !ip.IsGlobalUnicast() {
				// We only map global unicast ports.
				continue
			}

			mappedAddr, ok := ports[protocol][iport]
			if !ok {
				// Not mapped.
				continue
			}

			mappedMaddr, err := manet.FromNetAddr(mappedAddr)
			if err != nil {
				log.Errorf("mapped addr can't be turned into a multiaddr %q: %s", mappedAddr, err)
				continue
			}

			extMaddr := mappedMaddr
			if rest != nil {
				extMaddr = ma.Join(extMaddr, rest)
			}

			// Add in the mapped addr.
			finalAddrs = append(finalAddrs, extMaddr)

			// Did the router give us a routable public addr?
			if manet.IsPublicAddr(mappedMaddr) {
				//well done
				continue
			}

			// No.
			// in case router give us a wrong address.
			// also add observed addresses

			// Now, check if we have any observed addresses that
			// differ from the one reported by the router. Routers
			// don't always give the most accurate information.
			observed := h.ids.ObservedAddrsFor(listen)

			if len(observed) == 0 {
				continue
			}

			// Drop the IP from the external maddr
			_, extMaddrNoIP := ma.SplitFirst(mappedMaddr)

			for _, obsMaddr := range observed {
				// Extract a public observed addr.
				ip, _ := ma.SplitFirst(obsMaddr)
				if ip == nil || !manet.IsPublicAddr(ip) {
					continue
				}

				finalAddrs = append(finalAddrs, ma.Join(ip, extMaddrNoIP))
			}
		}
	} else {
		var observedAddrs []ma.Multiaddr
		if h.ids != nil {
			observedAddrs = h.ids.OwnObservedAddrs()
		}
		finalAddrs = append(finalAddrs, observedAddrs...)
	}

	return dedupAddrs(finalAddrs)
}

// Close shuts down the Host's services (network, etc).
func (h *BasicHost) Close() error {
	h.closeSync.Do(func() {
		h.ctxCancel()
		if h.natmgr != nil {
			h.natmgr.Close()
		}
		if h.cmgr != nil {
			h.cmgr.Close()
		}
		if h.ids != nil {
			h.ids.Close()
		}

		_ = h.emitters.evtLocalProtocolsUpdated.Close()
		_ = h.emitters.evtLocalAddrsUpdated.Close()
		h.Network().Close()

		if h.introspectionEndpoint != nil {
			if err := h.introspectionEndpoint.Close(); err != nil {
				log.Errorf("failed while shutting down introspection endpoint; err: %s", err)
			}
		}

		if h.introspector != nil {
			if err := h.introspector.Close(); err != nil {
				log.Errorf("failed while shutting down introspectir; err: %s", err)
			}
		}

		h.refCount.Wait()
	})

	return nil
}

type streamWrapper struct {
	network.Stream
	rw io.ReadWriter
}

func (s *streamWrapper) Read(b []byte) (int, error) {
	return s.rw.Read(b)
}

func (s *streamWrapper) Write(b []byte) (int, error) {
	return s.rw.Write(b)
}<|MERGE_RESOLUTION|>--- conflicted
+++ resolved
@@ -20,18 +20,13 @@
 	"github.com/libp2p/go-libp2p-core/protocol"
 	"github.com/libp2p/go-libp2p-core/record"
 
-<<<<<<< HEAD
-=======
+	"github.com/libp2p/go-libp2p/p2p/protocol/identify"
+	"github.com/libp2p/go-libp2p/p2p/protocol/ping"
+
 	addrutil "github.com/libp2p/go-addr-util"
 	"github.com/libp2p/go-eventbus"
->>>>>>> 5bfaf4df
 	inat "github.com/libp2p/go-libp2p-nat"
-
-	"github.com/libp2p/go-libp2p/p2p/protocol/identify"
-	"github.com/libp2p/go-libp2p/p2p/protocol/ping"
 	"github.com/libp2p/go-netroute"
-
-	"github.com/libp2p/go-eventbus"
 
 	logging "github.com/ipfs/go-log"
 
@@ -112,14 +107,12 @@
 
 	addrChangeChan chan struct{}
 
-<<<<<<< HEAD
 	introspector          introspection.Introspector
 	introspectionEndpoint introspection.Endpoint
-=======
+
 	lipMu         sync.RWMutex
 	localIPv4Addr ma.Multiaddr
 	localIPv6Addr ma.Multiaddr
->>>>>>> 5bfaf4df
 
 	disableSignedPeerRecord bool
 	signKey                 crypto.PrivKey
@@ -277,7 +270,6 @@
 	return h, nil
 }
 
-<<<<<<< HEAD
 func (h *BasicHost) SetIntrospection(introspector introspection.Introspector, endpoint introspection.Endpoint) error {
 	if h.introspectionEndpoint != nil {
 		if err := h.introspectionEndpoint.Close(); err != nil {
@@ -303,7 +295,8 @@
 
 func (h *BasicHost) IntrospectionEndpoint() introspection.Endpoint {
 	return h.introspectionEndpoint
-=======
+}
+
 func (h *BasicHost) updateLocalIpAddr() {
 	h.lipMu.Lock()
 	defer h.lipMu.Unlock()
@@ -329,7 +322,6 @@
 			}
 		}
 	}
->>>>>>> 5bfaf4df
 }
 
 // New constructs and sets up a new *BasicHost with given Network and options.
